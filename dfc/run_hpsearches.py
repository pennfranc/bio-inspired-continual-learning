--- conflicted
+++ resolved
@@ -48,17 +48,12 @@
 
 
     # domain-IL
-<<<<<<< HEAD
     #'hpconfig_domain-split-mnist-bp',
     #'hpconfig_domain-mnist-sparse-rec',
-=======
-    'hpconfig_domain-split-mnist-bp',
-    'hpconfig_domain-mnist-sparse-rec',
->>>>>>> 44e1a7bf
     #'hpconfig_domain-mnist-sparse-rec-all-variants',
     #
-    'hpconfig_domain-split-mnist-ewc',
-    'hpconfig_domain-split-mnist-si',
+    #'hpconfig_domain-split-mnist-ewc',
+    #'hpconfig_domain-split-mnist-si',
 #
     #'hpconfig_domain-mnist-sparse-rec-min-accu',
     #'hpconfig_domain-split-mnist-bp-min-accu',
