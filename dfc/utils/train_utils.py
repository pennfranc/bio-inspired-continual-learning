#!/usr/bin/env python3
# Copyright 2021 Alexander Meulemans, Matilde Tristany, Maria Cervera
#
# Licensed under the Apache License, Version 2.0 (the "License");
# you may not use this file except in compliance with the License.
# You may obtain a copy of the License at
#
#    http://www.apache.org/licenses/LICENSE-2.0
#
# Unless required by applicable law or agreed to in writing, software
# distributed under the License is distributed on an "AS IS" BASIS,
# WITHOUT WARRANTIES OR CONDITIONS OF ANY KIND, either express or implied.
# See the License for the specific language governing permissions and
# limitations under the License.
#
# @title          :utils/train_utils.py
# @author         :mc
# @contact        :mariacer@ethz.ch
# @created        :28/11/2021
# @version        :1.0
# @python_version :3.7.4
"""
Helper functions for training and testing networks
--------------------------------------------------

A collection of functions for training and testing networks.
"""
from hypnettorch.utils import torch_ckpts as ckpts
import numpy as np
import os
import time
import torch
import torch.nn as nn
import warnings

from networks import dfc_network_utils as dfc
from utils import math_utils as mutils
from utils import plt_utils
from utils import sim_utils
from utils.optimizer_utils import extract_parameters

def train_incremental(config, logger, device, writer, dloaders, net, optimizers, shared,
                      network_type, loss_fn):
    """
    Training and testing procedure for continual learning.
    """

    shared.train_var.task_test_loss = []
    shared.train_var.task_test_accu = []
    shared.train_var.task_train_loss = []
    shared.train_var.task_train_accu = []
    shared.train_var.task_test_accu_taskIL = []
    shared.train_var.task_train_accu_taskIL = []
    
    for i in range(config.num_tasks):
        setattr(shared.train_var, f"task_{i}_test_loss", [])
        setattr(shared.train_var, f"task_{i}_test_accu", [])
        setattr(shared.train_var, f"task_{i}_train_loss", [])
        setattr(shared.train_var, f"task_{i}_train_accu", [])

    if config.shuffle_tasks:
        permutation = np.random.permutation(config.num_tasks)
        dloaders = [dloaders[i] for i in permutation]
        print("Chosen permutation:", permutation)

    # iterate over tasks
    for idx, dloader in enumerate(dloaders):
        print(f"Task {idx}")

        # train current task
        shared = train(config, logger, device, writer, dloader, net, optimizers, shared,
                       network_type, loss_fn, idx)

        # when recording activations, the network is tested on all tasks after learning each task
        if config.record_first_batch_activations:
            test_accu, test_loss, test_accu_taskIL, _, test_accus, test_losses = \
                test_tasks(config, logger, device, writer, shared, dloaders,
                        net, loss_fn,  network_type, data_split='test', train_idx=idx)
            train_accu, train_loss, train_accu_taskIL, _, train_accus, train_losses = \
                test_tasks(config, logger, device, writer, shared, dloaders,
                        net, loss_fn,  network_type, data_split='train', train_idx=idx)
        else: # test network on all tasks up until current one
            test_accu, test_loss, test_accu_taskIL, _, test_accus, test_losses = \
                test_tasks(config, logger, device, writer, shared, dloaders[:(idx + 1)],
                        net, loss_fn,  network_type, data_split='test', train_idx=idx)
            train_accu, train_loss, train_accu_taskIL, _, train_accus, train_losses = \
                test_tasks(config, logger, device, writer, shared, dloaders[:(idx + 1)],
                        net, loss_fn,  network_type, data_split='train', train_idx=idx)

        for i in range(idx + 1):
            getattr(shared.train_var, f"task_{i}_test_accu").append(test_accus[i])
            getattr(shared.train_var, f"task_{i}_test_loss").append(test_losses[i])
            getattr(shared.train_var, f"task_{i}_train_accu").append(train_accus[i])
            getattr(shared.train_var, f"task_{i}_train_loss").append(train_losses[i])

        print(f"{test_accu=}, {test_loss=}")
        shared.train_var.task_test_loss.append(test_loss)
        shared.train_var.task_test_accu.append(test_accu)
        shared.train_var.task_train_loss.append(train_loss)
        shared.train_var.task_train_accu.append(train_accu)
        shared.train_var.task_train_accu_taskIL.append(train_accu_taskIL)
        shared.train_var.task_test_accu_taskIL.append(test_accu_taskIL)
        

    # separately record last accuracy/loss
    shared.train_var.task_test_accu_last = shared.train_var.task_test_accu[-1]
    shared.train_var.task_test_loss_last = shared.train_var.task_test_loss[-1]
    shared.train_var.task_train_accu_last = shared.train_var.task_train_accu[-1]
    shared.train_var.task_train_loss_last = shared.train_var.task_train_loss[-1]
<<<<<<< HEAD
    shared.train_var.task_train_accu_taskIL_last = shared.train_var.task_train_accu_taskIL[-1]
    shared.train_var.task_test_accu_taskIL_last = shared.train_var.task_test_accu_taskIL[-1]
=======

    # in the case of split_combined_mnist, separately record mean accuracies of the two datasets
    if config.dataset == 'split_combined_mnist':
        test_accu_dataset_1, _, _, _, _ = \
            test_tasks(config, logger, device, writer, shared, dloaders[:config.num_tasks_per_dataset],
                    net, loss_fn,  network_type, data_split='test', train_idx=idx)
        test_accu_dataset_2, _, _, _, _ = \
            test_tasks(config, logger, device, writer, shared, dloaders[config.num_tasks_per_dataset:],
                    net, loss_fn,  network_type, data_split='test', train_idx=idx)
        shared.train_var.test_accu_dataset_1 = test_accu_dataset_1
        shared.train_var.test_accu_dataset_2 = test_accu_dataset_2
>>>>>>> bf566d3d
    
    sim_utils.update_summary_info_cl(config, shared, network_type)
    shared.summary['finished'] = 1

    return shared

def test_tasks(config, logger, device, writer, shared, dloaders_subset, net, loss_fn,
               network_type, data_split='test', train_idx=-1):
    """
    Tests network on all tasks within the 'dloaders_subset' list and computes
    the total accuracy and loss.
    """
    accu_weighted_sum = 0
    loss_weighted_sum = 0
    accu_taskIL_weighted_sum = 0
    total_num_samples = 0
    accus = []
    losses = []
    for idx, dloader in enumerate(dloaders_subset):
        test_loss, test_accu, test_accu_taskIL, num_samples = test(config, logger, device, writer,
                                                 shared, dloader, net, loss_fn,
                                                 network_type, record_results=False,
                                                 data_split=data_split,
                                                 train_idx=train_idx, test_idx=idx)
        
        accus.append(test_accu)
        losses.append(test_loss)

        if num_samples == 0:
            continue

        accu_weighted_sum += test_accu * num_samples
        loss_weighted_sum += test_loss * num_samples
        accu_taskIL_weighted_sum += test_accu_taskIL * num_samples
        total_num_samples += num_samples

        print(f"{data_split=}, {idx=}, {test_accu=}")

    return (accu_weighted_sum / total_num_samples,
            loss_weighted_sum / total_num_samples,
            accu_taskIL_weighted_sum / total_num_samples,
            total_num_samples, accus, losses)
        

def train(config, logger, device, writer, dloader, net, optimizers, shared,
          network_type, loss_fn, task_id=-1):
    """Train the network.

    Args:
        config: The command-line arguments.
        logger: The logger.
        device: The cuda device.
        writer: The tensorboard writer.
        dloader: The dataset.
        net: The network.
        optimizers: The optimizers.
        shared: Shared object with task information.
        network_type (str): The type of network.
        loss_fn: The loss function.
        task_id: Corresponds to the task id when continual learning, otherwise
            it is set to -1.

    Return:
        (dict): The shared object containing summary information.
    """
    if config.test:
        logger.info('Option "test" is active. This is a dummy run!')

    logger.info('Training network ...')
    net.train()
    net.zero_grad()

    if network_type in ['EWC', 'SI', 'BPExt', 'L2']:
        net.learn_batch(dloader)
        return shared

    # If the error needs to be computed as the gradient of the loss within 
    # the network, provide the name of the loss function being used.
    if hasattr(config, 'error_as_loss_grad') and config.error_as_loss_grad:
        if shared.classification:
            loss_function_name = 'cross_entropy'
        else:
            loss_function_name = 'mse'
        net.loss_function_name = loss_function_name

    for e in range(config.epochs):
        logger.info('Training epoch %i/%i...' % (e+1, config.epochs))
        epoch_initial_time = time.time()

        ### Train.
        # Feedback training for two-phase DFC.
        if network_type == 'DFC' and not config.freeze_fb_weights:
            dfc.train_epoch_feedback(config, logger, writer, dloader,
                                     optimizers['feedback'], net, shared,
                                     loss_fn, epoch=e)

        # Forward training.
        epoch_losses, epoch_accs = train_epoch_forward(config, logger,
                                               device, writer, shared, dloader,
                                               net, optimizers, loss_fn,
                                               network_type, epoch=e)

        # If required train feedback weights for extra epochs.
        if 'DFC' in network_type and not config.freeze_fb_weights:
            dfc.train_feedback_parameters(config, logger, writer, device,
                                          dloader, net, optimizers, shared,
                                          loss_fn)

        if not shared.continual_learning:
            ### Test.
            epoch_test_loss, epoch_test_accu, _, _ = test(config, logger, device, writer,
                                                    shared, dloader, net, loss_fn,
                                                    network_type)

            ### Validate.
            if not config.no_val_set:
                epoch_val_loss, epoch_val_accu, _, _ = test(config, logger, device,
                                                        writer, shared, dloader, net,
                                                        loss_fn, network_type,
                                                        data_split='validation')

            # Keep track of performance results.
            epoch_time = np.round(time.time() - epoch_initial_time)
            shared.train_var.epochs_time.append(epoch_time)

            # Log some information.
            logger.info('     Test loss: %.4f' % epoch_test_loss)
            if shared.classification:
                logger.info('     Test accu: %.2f%%' % (epoch_test_accu*100))
            logger.info('     Time %i s' % epoch_time)

            # Write summary information.
            shared = sim_utils.update_summary_info(config, shared, network_type)

            # Add results to the writer.
            sim_utils.add_summary_to_writer(config, shared, writer, e+1)
            sim_utils.log_stats_to_writer(config, writer, e+1, net)

            # Same the performance summary.
            sim_utils.save_summary_dict(config, shared)
            if config.epoch_summary_interval != -1 and \
                                            e % config.epoch_summary_interval == 0:
                # Every few epochs, save separate summary file.
                sim_utils.save_summary_dict(config, shared, epoch=e)

        if net.contains_nans():
            logger.info('Network contains NaNs, terminating training.')
            shared.summary['finished'] = -1
            break

        # Save the training network.
        if e % config.checkpoint_interval == 0 and config.save_checkpoints:
            store_dict = {'state_dict': net.state_dict,
                          'net_state': 'epoch_%i' % e,
                          'train_loss': shared.train_var.epochs_train_loss[-1],
                          'test_loss': shared.train_var.epochs_test_loss[-1]}
            if shared.classification:
                store_dict['train_acc'] = shared.train_var.epochs_train_accu[-1]
                store_dict['test_acc'] = shared.train_var.epochs_test_accu[-1]
            ckpts.save_checkpoint(store_dict,
                    os.path.join(config.out_dir, 'ckpts/training'), None)

        # Kill the run if results are below desired threshold.
        if shared.classification and e == 3 and epoch_accs[-1] < config.min_acc:
            logger.info('Simulation killed: low accuracy at epoch %i.'%(e+1))
            shared.summary['finished'] = -1
            break
        
        # Stop training early if desired accuracy is already achieved
        if shared.classification and epoch_accs[-1] > config.stop_early_at_accu:
            break


    # Save the final network.
    if config.save_checkpoints:
        store_dict = {'state_dict': net.state_dict,
                      'net_state': 'trained',
                      'train_loss': shared.train_var.epochs_train_loss[-1],
                      'test_loss': shared.train_var.epochs_test_loss[-1]}
        if shared.classification:
            store_dict['train_acc'] = shared.train_var.epochs_train_accu[-1]
            store_dict['test_acc'] = shared.train_var.epochs_test_accu[-1]
        ckpts.save_checkpoint(store_dict,
                              os.path.join(config.out_dir, 'ckpts/final'), None)

    # Finish up the training.
    if shared.summary['finished'] == 0 and (not shared.continual_learning):
        # Only overwrite if the training hasn't been stopped due to NaNs.
        shared.summary['finished'] = 1
    logger.info('Training network ... Done.')

    return shared

def train_epoch_forward(config, logger, device, writer, shared, dloader, net,
                        optimizers, loss_fn, network_type, epoch=None):
    """Train forward weights for one epoch.

    For backpropagation, remember that forward and feedback parameters are one
    and the same, so this function is equivalent to normal training.

    Args:
        config (Namespace): The command-line arguments.
        logger: The logger.
        device: The PyTorch device to be used.
        writer (SummaryWriter): TensorboardX summary writer to save logs.
        shared: Shared object with task information.
        dloader: The dataset.
        net: The neural network.
        optimizers (dict): The optimizers.
        loss_fn: The loss function to use.
        network_type (str): The type of network.
        epoch: The current epoch.

    Returns:
        (....): Tuple containing:

        - **epoch_losses**: The list of losses in all batches of the epoch.
        - **epoch_accs**: The list of accuracies in all batches of the epoch.
            ``None`` for non classification tasks.
    """
    epoch_losses = []
    epoch_accs = [] if shared.classification else None
    single_phase = network_type == 'DFC_single_phase'

    # Do we need to compute the gradients in this function?
    compute_gradient = not config.freeze_fw_weights
    if single_phase:
        compute_gradient = compute_gradient or not config.freeze_fb_weights

    if 'DFC' in network_type:
        if config.save_lu_loss:
            epoch_loss_lu = 0
        net.rel_dist_to_NDI = []

    num_samples = 0
    for i, (inputs, targets) in enumerate(dloader.train):
        if config.limited_batch_nr > 0 and i > config.limited_batch_nr:
            break
        # Reset optimizers.
        optimizers['forward'].zero_grad()
        if net.use_recurrent_weights:
            optimizers['recurrent'].zero_grad()
        if single_phase:
            optimizers['feedback'].zero_grad()
        batch_size = inputs.shape[0]

        # Make predictions.
        predictions = net.forward(inputs, sparsity=True)

        # Inform the network whether values should be logged (once per epoch)
        if 'DFC' in network_type:
            net.save_ndi_updates = False
            if i == 0:
                net.save_ndi_updates = config.save_ndi_angle

        ### Compute loss and accuracy.
        batch_loss = loss_fn(predictions, targets)
        batch_accuracy = None
        if shared.classification:
            batch_accuracy = compute_accuracy(predictions, targets)

        ### Compute gradients and update weights.
        if compute_gradient:
            net.backward(batch_loss, targets=targets)
            if config.clip_grad_norm != -1:
                for param in extract_parameters(net, config, network_type):
                    nn.utils.clip_grad_norm_(param, config.clip_grad_norm)
                if net.use_recurrent_weights:
                    for param in extract_parameters(net, config, network_type,
                                                    params_type='recurrent'):
                        nn.utils.clip_grad_norm_(param, config.clip_grad_norm)
                if single_phase:
                    for param in extract_parameters(net, config, network_type,\
                            params_type='feedback'):
                        nn.utils.clip_grad_norm_(param, config.clip_grad_norm)
                #assert net.get_max_grad() <= config.clip_grad_norm
                
            if hasattr(config, 'use_bp_updates') and config.use_bp_updates:
                net.set_grads_to_bp(batch_loss, retain_graph=True)

            # Perform the update.
            optimizers['forward'].step()
            if net.use_recurrent_weights:
                optimizers['recurrent'].step()
            if single_phase:
                optimizers['feedback'].step()

        ### Compute H loss.
        if  hasattr(config, 'save_lu_loss') and config.save_lu_loss:
            epoch_loss_lu += dfc.loss_function_H(config, net, shared)

        ### Store values.
        epoch_losses.append(batch_loss.detach().cpu().numpy())
        if shared.classification:
            epoch_accs.append(batch_accuracy)

        shared.train_var.batch_idx += 1
        num_samples += batch_size

        if config.test and i == 1:
            break

        # stop early if desired training accuracy is already achieved
        if shared.classification and (batch_accuracy > config.stop_early_at_accu):
            break

    # Compute angles if needed.
    if not config.no_plots or config.save_df:
        if 'DFC' in network_type:
            dfc.save_angles(config, writer, epoch+1, net, batch_loss)
            if config.save_H_angle:
                shared.train_var.epochs_lu_angle.append(\
                    net.lu_angles[0].tolist()[-1])
            if config.save_condition_fb:
                gn_condition = net.compute_condition_two()
                shared.train_var.gn_condition.append(gn_condition.item())

    # Save results in train_var.
    shared.train_var.epochs_train_loss.append(np.mean(epoch_losses))
    if shared.classification:
        shared.train_var.epochs_train_accu.append(np.mean(epoch_accs))

    if 'DFC' in network_type:
        if config.save_lu_loss:
            shared.train_var.epochs_train_loss_lu.append(epoch_loss_lu/num_samples)
        if config.compare_with_ndi:
            shared.train_var.rel_dist_to_ndi.append(np.mean(net.rel_dist_to_ndi))

    return epoch_losses, epoch_accs

def test(config, logger, device, writer, shared, dloader, net, loss_fn,
         network_type, data_split='test', record_results=True,
         train_idx=-1, test_idx=-1):
    """Test the network.

    Args:
        (....): See docstring of function :func:`train`.
        data_split (str): The test split to use: `test` or `validation`.
        record_results (bool): Whether to record loss (and accuracy)
            in the 'shared' dictionary. This is turned off when
            'test()' is called as a subroutine of 'test_tasks()'.

    Return:
        (....): Tuple containing:

        - **test_loss**: The average test loss.
        - **test_acc**: The average test accuracy. ``None`` for non
            classification tasks.
    """
    # Chose the correct data split.
    if data_split == 'test':
        data = dloader.test
    elif data_split == 'validation':
        data = dloader.val
    elif data_split == 'train':
        data = dloader.train
    
    with torch.no_grad():
        test_loss = 0
        test_accu = 0 if shared.classification else None
        test_accu_taskIL = 0 if shared.classification else None
        num_samples = 0

        # Quick fix for generator state to be the same when recording activations
        # compared to when not recording activations
        if config.record_first_batch_activations and (test_idx >= (train_idx + 1)) and (data_split=='train'):
            return 1, 1, 1

        for i, (inputs, targets) in enumerate(data):
            batch_size = inputs.shape[0]

            if network_type in ['EWC', 'SI', 'BPExt', 'L2']:
                predictions = net.predict(data)
            else:
                predictions = net.forward(inputs, sparsity=True)
            

            ### Compute loss and accuracy.
            test_loss += batch_size * loss_fn(predictions, targets).item()
            if shared.classification:
                test_accu += batch_size * compute_accuracy(predictions, targets)   
                test_accu_taskIL += batch_size * compute_accuracy_taskIL(predictions, targets, config.num_classes_per_task, test_idx)   

            num_samples += batch_size
            
            # saving activations/targets, if required
            if config.record_first_batch_activations and (data_split == 'test') and (i == 0):

                # saving feedforward activations, if required
                dir_name = config.out_dir + "/activations-feedforward"
                if not os.path.exists(dir_name):
                    os.mkdir(dir_name)
                
                for layer in range(len(net.layers)):
                    with open(dir_name + f"/{train_idx=}{test_idx=}{layer=}.npy", 'wb') as f:
                        np.save(f, net.layers[layer].activations.detach().cpu().numpy())
                
                with open(dir_name + f"/targets-{train_idx=}{test_idx=}.npy", 'wb') as f:
                        np.save(f, targets.detach().cpu().numpy())

                # saving controller-induced target activations, if DFC
                if network_type == 'DFC':
                    dir_name = config.out_dir + "/activations-controller"
                    if not os.path.exists(dir_name):
                        os.mkdir(dir_name)

                    r, u, (v_fb, v_ff, v), sample_error = net.controller(targets, net.alpha_di, net.dt_di,
                                    net.tmax_di,
                                    k_p=net.k_p,
                                    noisy_dynamics=net.noisy_dynamics,
                                    inst_transmission=net.inst_transmission,
                                    time_constant_ratio=net.time_constant_ratio,
                                    apical_time_constant=net.apical_time_constant,
                                    proactive_controller=net.proactive_controller,
                                    sigma=net.sigma,
                                    sigma_output=net.sigma_output)
                    
                    for layer in range(len(net.layers)):
                        with open(dir_name + f"/{train_idx=}{test_idx=}{layer=}.npy", 'wb') as f:
                            np.save(f, r[layer][-1, :, :].detach().cpu().numpy())
                    
                    dir_name = config.out_dir + "/activations-recurrent"
                    if not os.path.exists(dir_name):
                        os.mkdir(dir_name)

                    for layer in range(len(net.layers)):
                        with open(dir_name + f"/{train_idx=}{test_idx=}{layer=}.npy", 'wb') as f:
                            np.save(f, torch.tanh(v_ff[layer][-1, :, :]).detach().cpu().numpy())

            if config.test and i == 1:
                break

    # For auto-encoding runs, plot some reconstructions.
    if config.dataset == 'mnist_autoencoder' and not config.no_plots:
        plt_utils.plot_auto_reconstructions(config, writer, inputs, predictions)
 
    # Because we use mean reduction and the last batch might have
    # different size, we multiply in each batch by the number of samples and
    # redivide here by the total number.
    test_loss /= num_samples
    if shared.classification:
        test_accu /= num_samples
        test_accu_taskIL /= num_samples

    # Save results in train_var.
    if record_results and data_split == 'test':
        shared.train_var.epochs_test_loss.append(test_loss)
        if shared.classification:
            shared.train_var.epochs_test_accu.append(test_accu)
    elif record_results and data_split == 'validation':
        shared.train_var.epochs_val_loss.append(test_loss)
        if shared.classification:
            shared.train_var.epochs_val_accu.append(test_accu)

    return test_loss, test_accu, test_accu_taskIL, num_samples


def compute_accuracy(predictions, labels):
    """Compute the average accuracy of the given predictions.

    Inspired by
    https://pytorch.org/tutorials/beginner/blitz/cifar10_tutorial.html
    
    Args:
        predictions (torch.Tensor): Tensor containing the output of the linear
            output layer of the network.
        labels (torch.Tensor): Tensor containing the labels of the mini-batch.

    Returns:
        (float): Average accuracy of the given predictions.
    """
    if len(labels.shape) > 1:
        # In case of one-hot-encodings, need to extract class.
        labels = labels.argmax(dim=1)

    _, pred_labels = torch.max(predictions.data, 1)
    total = labels.size(0)
    correct = (pred_labels == labels).sum().item()

    return correct/total

def compute_accuracy_taskIL(predictions, labels, num_classes_per_task, task_idx):

    task_idx_start = task_idx * num_classes_per_task
    task_idx_end = (task_idx + 1) * num_classes_per_task
    
    labels = labels[:, task_idx_start:task_idx_end]
    labels = labels.argmax(dim=1)

    _, pred_labels = torch.max(predictions.data[:, task_idx_start:task_idx_end], 1)
    total = labels.size(0)
    correct = (pred_labels == labels).sum().item()

    return correct/total<|MERGE_RESOLUTION|>--- conflicted
+++ resolved
@@ -107,10 +107,8 @@
     shared.train_var.task_test_loss_last = shared.train_var.task_test_loss[-1]
     shared.train_var.task_train_accu_last = shared.train_var.task_train_accu[-1]
     shared.train_var.task_train_loss_last = shared.train_var.task_train_loss[-1]
-<<<<<<< HEAD
     shared.train_var.task_train_accu_taskIL_last = shared.train_var.task_train_accu_taskIL[-1]
     shared.train_var.task_test_accu_taskIL_last = shared.train_var.task_test_accu_taskIL[-1]
-=======
 
     # in the case of split_combined_mnist, separately record mean accuracies of the two datasets
     if config.dataset == 'split_combined_mnist':
@@ -122,7 +120,6 @@
                     net, loss_fn,  network_type, data_split='test', train_idx=idx)
         shared.train_var.test_accu_dataset_1 = test_accu_dataset_1
         shared.train_var.test_accu_dataset_2 = test_accu_dataset_2
->>>>>>> bf566d3d
     
     sim_utils.update_summary_info_cl(config, shared, network_type)
     shared.summary['finished'] = 1
